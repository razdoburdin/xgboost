#include <vector>
#include <string>
#include <utility>
#include <cstring>
#include <cstdio>
#include "wrapper/xgboost_wrapper.h"
#include "src/utils/utils.h"
#include "src/utils/omp.h"
<<<<<<< HEAD
using namespace std;
=======
#include "src/utils/matrix_csr.h"

#include "xgboost_R.h"

>>>>>>> df3eafc5
using namespace xgboost;

extern "C" {
  void XGBoostAssert_R(int exp, const char *fmt, ...);
  void XGBoostCheck_R(int exp, const char *fmt, ...);
  int XGBoostSPrintf_R(char *buf, size_t size, const char *fmt, ...);
}

// implements error handling
namespace xgboost {
namespace utils {
extern "C" {
  void (*Printf)(const char *fmt, ...) = Rprintf;
  int (*SPrintf)(char *buf, size_t size, const char *fmt, ...) = XGBoostSPrintf_R;
  void (*Assert)(int exp, const char *fmt, ...) = XGBoostAssert_R;
  void (*Check)(int exp, const char *fmt, ...) = XGBoostCheck_R;
  void (*Error)(const char *fmt, ...) = error;
}
}  // namespace utils

namespace random {
void Seed(unsigned seed) {
  warning("parameter seed is ignored, please set random seed using set.seed");
}
double Uniform(void) {
  return unif_rand();
}
double Normal(void) {
  return norm_rand();
}
}  // namespace random
}  // namespace xgboost

// call before wrapper starts
inline void _WrapperBegin(void) {
  GetRNGstate();
}
// call after wrapper starts
inline void _WrapperEnd(void) {
  PutRNGstate();
}

extern "C" {
  void _DMatrixFinalizer(SEXP ext) {    
    if (R_ExternalPtrAddr(ext) == NULL) return;
    XGDMatrixFree(R_ExternalPtrAddr(ext));
    R_ClearExternalPtr(ext);
  }
  SEXP XGDMatrixCreateFromFile_R(SEXP fname, SEXP silent) {
    _WrapperBegin();
    void *handle = XGDMatrixCreateFromFile(CHAR(asChar(fname)), asInteger(silent));
    SEXP ret = PROTECT(R_MakeExternalPtr(handle, R_NilValue, R_NilValue));
    R_RegisterCFinalizerEx(ret, _DMatrixFinalizer, TRUE);
    UNPROTECT(1);
    _WrapperEnd();
    return ret;
  }
  SEXP XGDMatrixCreateFromMat_R(SEXP mat, 
                                SEXP missing) {
    _WrapperBegin();
    SEXP dim = getAttrib(mat, R_DimSymbol);
    int nrow = INTEGER(dim)[0];
    int ncol = INTEGER(dim)[1];    
    double *din = REAL(mat);
    std::vector<float> data(nrow * ncol);
    #pragma omp parallel for schedule(static)
    for (int i = 0; i < nrow; ++i) {
      for (int j = 0; j < ncol; ++j) {
        data[i * ncol +j] = din[i + nrow * j];
      }
    }
    void *handle = XGDMatrixCreateFromMat(BeginPtr(data), nrow, ncol, asReal(missing));
    SEXP ret = PROTECT(R_MakeExternalPtr(handle, R_NilValue, R_NilValue));
    R_RegisterCFinalizerEx(ret, _DMatrixFinalizer, TRUE);
    UNPROTECT(1);
    _WrapperEnd();
    return ret;    
  }
  SEXP XGDMatrixCreateFromCSC_R(SEXP indptr,
                                SEXP indices,
                                SEXP data) {
    _WrapperBegin();
    const int *p_indptr = INTEGER(indptr);
    const int *p_indices = INTEGER(indices);
    const double *p_data = REAL(data);
    int nindptr = length(indptr);
    int ndata = length(data);
    std::vector<bst_ulong> col_ptr_(nindptr);
    std::vector<unsigned> indices_(ndata);
    std::vector<float> data_(ndata);

    for (int i = 0; i < nindptr; ++i) {
      col_ptr_[i] = static_cast<bst_ulong>(p_indptr[i]);
    }
    #pragma omp parallel for schedule(static)
    for (int i = 0; i < ndata; ++i) {
      indices_[i] = static_cast<unsigned>(p_indices[i]);
      data_[i] = static_cast<float>(p_data[i]);
    }
    void *handle = XGDMatrixCreateFromCSC(BeginPtr(col_ptr_), BeginPtr(indices_),
                                          BeginPtr(data_), nindptr, ndata);
    SEXP ret = PROTECT(R_MakeExternalPtr(handle, R_NilValue, R_NilValue));
    R_RegisterCFinalizerEx(ret, _DMatrixFinalizer, TRUE);
    UNPROTECT(1);
    _WrapperEnd();
    return ret;
  }
  SEXP XGDMatrixSliceDMatrix_R(SEXP handle, SEXP idxset) {
    _WrapperBegin();
    int len = length(idxset);
    std::vector<int> idxvec(len);
    for (int i = 0; i < len; ++i) {
      idxvec[i] = INTEGER(idxset)[i] - 1;
    }
    void *res = XGDMatrixSliceDMatrix(R_ExternalPtrAddr(handle), BeginPtr(idxvec), len);
    SEXP ret = PROTECT(R_MakeExternalPtr(res, R_NilValue, R_NilValue));
    R_RegisterCFinalizerEx(ret, _DMatrixFinalizer, TRUE);
    UNPROTECT(1);
    _WrapperEnd();
    return ret;        
  }
  void XGDMatrixSaveBinary_R(SEXP handle, SEXP fname, SEXP silent) {
    _WrapperBegin();
    XGDMatrixSaveBinary(R_ExternalPtrAddr(handle),
                        CHAR(asChar(fname)), asInteger(silent));
    _WrapperEnd();
  }
  void XGDMatrixSetInfo_R(SEXP handle, SEXP field, SEXP array) {
    _WrapperBegin();
    int len = length(array);
    const char *name = CHAR(asChar(field));
    if (!strcmp("group", name)) {
      std::vector<unsigned> vec(len);
      #pragma omp parallel for schedule(static)      
      for (int i = 0; i < len; ++i) {
        vec[i] = static_cast<unsigned>(INTEGER(array)[i]);
      }
      XGDMatrixSetGroup(R_ExternalPtrAddr(handle), BeginPtr(vec), len);
      _WrapperEnd();
      return;
    }
    {
      std::vector<float> vec(len);
      #pragma omp parallel for schedule(static)
      for (int i = 0; i < len; ++i) {
        vec[i] = REAL(array)[i];
      }
      XGDMatrixSetFloatInfo(R_ExternalPtrAddr(handle), 
                            CHAR(asChar(field)),
                            BeginPtr(vec), len);
    }
    _WrapperEnd();
  }
  SEXP XGDMatrixGetInfo_R(SEXP handle, SEXP field) {
    _WrapperBegin();
    bst_ulong olen;
    const float *res = XGDMatrixGetFloatInfo(R_ExternalPtrAddr(handle),
                                             CHAR(asChar(field)), &olen);
    SEXP ret = PROTECT(allocVector(REALSXP, olen));
    for (size_t i = 0; i < olen; ++i) {
      REAL(ret)[i] = res[i];
    }
    UNPROTECT(1);
    _WrapperEnd();
    return ret;
  }
  SEXP XGDMatrixNumRow_R(SEXP handle) {
    bst_ulong nrow = XGDMatrixNumRow(R_ExternalPtrAddr(handle));
    return ScalarInteger(static_cast<int>(nrow));
  }
  // functions related to booster
  void _BoosterFinalizer(SEXP ext) {    
    if (R_ExternalPtrAddr(ext) == NULL) return;
    XGBoosterFree(R_ExternalPtrAddr(ext));
    R_ClearExternalPtr(ext);
  }
  SEXP XGBoosterCreate_R(SEXP dmats) {
    _WrapperBegin();
    int len = length(dmats);
    std::vector<void*> dvec;
    for (int i = 0; i < len; ++i){
      dvec.push_back(R_ExternalPtrAddr(VECTOR_ELT(dmats, i)));
    }
    void *handle = XGBoosterCreate(BeginPtr(dvec), dvec.size());
    SEXP ret = PROTECT(R_MakeExternalPtr(handle, R_NilValue, R_NilValue));
    R_RegisterCFinalizerEx(ret, _BoosterFinalizer, TRUE);
    UNPROTECT(1);
    _WrapperEnd();
    return ret;
  }
  void XGBoosterSetParam_R(SEXP handle, SEXP name, SEXP val) {
    _WrapperBegin();
    XGBoosterSetParam(R_ExternalPtrAddr(handle),
                      CHAR(asChar(name)),
                      CHAR(asChar(val)));
    _WrapperEnd();
  }
  void XGBoosterUpdateOneIter_R(SEXP handle, SEXP iter, SEXP dtrain) {
    _WrapperBegin();
    XGBoosterUpdateOneIter(R_ExternalPtrAddr(handle),
                           asInteger(iter),
                           R_ExternalPtrAddr(dtrain));
    _WrapperEnd();
  }
  void XGBoosterBoostOneIter_R(SEXP handle, SEXP dtrain, SEXP grad, SEXP hess) {
    _WrapperBegin();
    utils::Check(length(grad) == length(hess), "gradient and hess must have same length");
    int len = length(grad);
    std::vector<float> tgrad(len), thess(len);
    #pragma omp parallel for schedule(static)
    for (int j = 0; j < len; ++j) {
      tgrad[j] = REAL(grad)[j];
      thess[j] = REAL(hess)[j];
    }
    XGBoosterBoostOneIter(R_ExternalPtrAddr(handle),
                          R_ExternalPtrAddr(dtrain),
                          BeginPtr(tgrad), BeginPtr(thess), len);
    _WrapperEnd();
  }
  SEXP XGBoosterEvalOneIter_R(SEXP handle, SEXP iter, SEXP dmats, SEXP evnames) {
    _WrapperBegin();
    utils::Check(length(dmats) == length(evnames), "dmats and evnams must have same length");
    int len = length(dmats);
    std::vector<void*> vec_dmats;
    std::vector<std::string> vec_names;
    std::vector<const char*> vec_sptr;
    for (int i = 0; i < len; ++i) {
      vec_dmats.push_back(R_ExternalPtrAddr(VECTOR_ELT(dmats, i)));
      vec_names.push_back(std::string(CHAR(asChar(VECTOR_ELT(evnames, i)))));
    }
    for (int i = 0; i < len; ++i) {
      vec_sptr.push_back(vec_names[i].c_str());
    }
    return mkString(XGBoosterEvalOneIter(R_ExternalPtrAddr(handle),
                                         asInteger(iter),
                                         BeginPtr(vec_dmats), BeginPtr(vec_sptr), len));
    _WrapperEnd();
  }
  SEXP XGBoosterPredict_R(SEXP handle, SEXP dmat, SEXP output_margin, SEXP ntree_limit) {
    _WrapperBegin();
    bst_ulong olen;
    const float *res = XGBoosterPredict(R_ExternalPtrAddr(handle),
                                        R_ExternalPtrAddr(dmat),
                                        asInteger(output_margin),
                                        asInteger(ntree_limit),
                                        &olen);
    SEXP ret = PROTECT(allocVector(REALSXP, olen));
    for (size_t i = 0; i < olen; ++i) {
      REAL(ret)[i] = res[i];
    }
    UNPROTECT(1);
    _WrapperEnd();
    return ret;
  }
  void XGBoosterLoadModel_R(SEXP handle, SEXP fname) {
    _WrapperBegin();
    XGBoosterLoadModel(R_ExternalPtrAddr(handle), CHAR(asChar(fname)));
    _WrapperEnd();
  }
  void XGBoosterSaveModel_R(SEXP handle, SEXP fname) {
    _WrapperBegin();
    XGBoosterSaveModel(R_ExternalPtrAddr(handle), CHAR(asChar(fname)));
    _WrapperEnd();
  }
  void XGBoosterDumpModel_R(SEXP handle, SEXP fname, SEXP fmap) {
    _WrapperBegin();
    bst_ulong olen;
    const char **res = XGBoosterDumpModel(R_ExternalPtrAddr(handle),
                                          CHAR(asChar(fmap)),
                                          &olen);
    FILE *fo = utils::FopenCheck(CHAR(asChar(fname)), "w");
    for (size_t i = 0; i < olen; ++i) {
      fprintf(fo, "booster[%u]:\n", static_cast<unsigned>(i));
      fprintf(fo, "%s", res[i]);
    }
    fclose(fo);
    _WrapperEnd();
  }
}<|MERGE_RESOLUTION|>--- conflicted
+++ resolved
@@ -6,14 +6,9 @@
 #include "wrapper/xgboost_wrapper.h"
 #include "src/utils/utils.h"
 #include "src/utils/omp.h"
-<<<<<<< HEAD
+#include "xgboost_R.h"
+
 using namespace std;
-=======
-#include "src/utils/matrix_csr.h"
-
-#include "xgboost_R.h"
-
->>>>>>> df3eafc5
 using namespace xgboost;
 
 extern "C" {
