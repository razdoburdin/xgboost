/*!
 * Copyright 2017-2022 by Contributors
 * \file column_matrix.h
 * \brief Utility for fast column-wise access
 * \author Philip Cho
 */

#ifndef XGBOOST_COMMON_COLUMN_MATRIX_H_
#define XGBOOST_COMMON_COLUMN_MATRIX_H_

#include <dmlc/endian.h>

#include <algorithm>
#include <limits>
#include <memory>
#include <vector>
#include <utility>

#include "../data/gradient_index.h"
#include "hist_util.h"

namespace xgboost {
namespace common {

/*! \brief column type */
enum ColumnType : uint8_t { kDenseColumn, kSparseColumn };

/*! \brief a column storage, to be used with ApplySplit. Note that each
    bin id is stored as index[i] + index_base.
    Different types of column index for each column allow
    to reduce the memory usage. */
class Column {
 public:
  using ByteType = uint8_t;
  using BinCmpType = int32_t;
  static constexpr BinCmpType kMissingId = -1;

  Column(ColumnType type, BinTypeSize bin_type_size,
         common::Span<const ByteType> index, const uint32_t index_base)
      : type_(type),
        bin_type_size_(bin_type_size),
        index_(index),
        index_base_(index_base) {}

  virtual ~Column() = default;

  uint32_t GetGlobalBinIdx(size_t idx) const {
    uint32_t res = index_base_;
    if (GetBinTypeSize() == kUint8BinsTypeSize) {
      res += GetFeatureBinIdx<BinTypeMap<kUint8BinsTypeSize>::Type>(idx);
    } else if (GetBinTypeSize() == kUint16BinsTypeSize) {
      res += GetFeatureBinIdx<BinTypeMap<kUint16BinsTypeSize>::Type>(idx);
    } else {
      res += GetFeatureBinIdx<BinTypeMap<kUint32BinsTypeSize>::Type>(idx);
    }
    return res;
  }

  template <typename BinIdxType>
  BinIdxType GetFeatureBinIdx(size_t idx) const {
    const BinIdxType * ptr = reinterpret_cast<const BinIdxType *>(index_.data());
    return ptr[idx];
  }

  uint32_t GetBaseIdx() const { return index_base_; }

  template <typename BinIdxType>
  common::Span<const BinIdxType> GetFeatureBinIdxPtr() const {
    return { reinterpret_cast<BinIdxType>(index_), index_.size() / sizeof(BinIdxType)};
  }

  ColumnType GetType() const { return type_; }

  BinTypeSize GetBinTypeSize() const { return bin_type_size_; }

  /* returns number of elements in column */
  size_t Size() const { return index_.size() / bin_type_size_; }

 private:
  /* type of column */
  ColumnType type_;
  /* size of bin type idx*/
  BinTypeSize bin_type_size_;
  /* bin indexes in range [0, max_bins - 1] */
  common::Span<const ByteType> index_;
  /* bin index offset for specific feature */
  bst_bin_t const index_base_;
};

class SparseColumn: public Column {
 public:
  SparseColumn(BinTypeSize bin_type_size, common::Span<const ByteType> index,
              uint32_t index_base, common::Span<const size_t> row_ind)
      : Column(ColumnType::kSparseColumn, bin_type_size, index, index_base),
        row_ind_(row_ind) {}

  const size_t* GetRowData() const { return row_ind_.data(); }

  template <typename BinIdxType, typename CastType = Column::BinCmpType>
  CastType GetBinIdx(size_t rid, size_t* state) const {
    const size_t column_size = this->Size();
    if (!((*state) < column_size)) {
      return static_cast<CastType>(this->kMissingId);
    }
    while ((*state) < column_size && GetRowIdx(*state) < rid) {
      ++(*state);
    }
    if (((*state) < column_size) && GetRowIdx(*state) == rid) {
      return static_cast<CastType>(this->GetFeatureBinIdx<BinIdxType>(*state));
    } else {
      return static_cast<CastType>(this->kMissingId);
    }
  }

  Column::BinCmpType operator[](size_t rid) const {
    const size_t column_size = this->Size();
    if (!(state_ < column_size)) {
      return static_cast<Column::BinCmpType>(this->kMissingId);
    }
    while (state_ < column_size && GetRowIdx(state_) < rid) {
      ++state_;
    }
    if ((state_ < column_size) && GetRowIdx(state_) == rid) {
      return static_cast<Column::BinCmpType>(this->Column::GetGlobalBinIdx(state_));
    } else {
      return static_cast<Column::BinCmpType>(this->kMissingId);
    }
  }

  Column::BinCmpType GetGlobalBinIdx(size_t idx) const {
    return this->Column::GetGlobalBinIdx(idx);
<<<<<<< HEAD
  } 
=======
  }
>>>>>>> 3e10ec20

  size_t GetInitialState(const size_t first_row_id) const {
    const size_t* row_data = GetRowData();
    const size_t column_size = this->Size();
    // search first nonzero row with index >= rid_span.front()
    const size_t* p = std::lower_bound(row_data, row_data + column_size, first_row_id);
    // column_size if all messing
    return p - row_data;
  }

  size_t GetRowIdx(size_t idx) const {
    return row_ind_.data()[idx];
  }

 private:
  mutable size_t state_ = 0;
  /* indexes of rows */
  common::Span<const size_t> row_ind_;
};

class DenseColumn: public Column {
 public:
  DenseColumn(BinTypeSize bin_type_size, common::Span<const ByteType> index,
              uint32_t index_base, const bool any_missing,
              const std::vector<ByteType>& missing_flags,
              size_t feature_offset)
      : Column(ColumnType::kDenseColumn, bin_type_size, index, index_base),
        any_missing_(any_missing),
        missing_flags_(missing_flags),
        feature_offset_(feature_offset) {}
  bool IsMissing(size_t idx) const {
  const bool res = missing_flags_[feature_offset_ + idx];
    return res;}

  template <typename BinIdxType, typename CastType = Column::BinCmpType>
  CastType GetBinIdx(size_t idx, size_t* state) const {
    return static_cast<CastType>(
              (any_missing_ && IsMissing(idx))
              ? this->kMissingId
              : this->GetFeatureBinIdx<BinIdxType>(idx));
  }

  Column::BinCmpType operator[](size_t rid) const {
      return static_cast<Column::BinCmpType>(
              (any_missing_ && IsMissing(rid))
              ? this->kMissingId
              : this->GetGlobalBinIdx(rid));
  }

  Column::BinCmpType GetGlobalBinIdx(size_t idx) const {
    return this->Column::GetGlobalBinIdx(idx);
  }

  size_t GetInitialState(const size_t first_row_id) const { return 0; }

 private:
  const bool any_missing_;
  /* flags for missing values in dense columns */
  const std::vector<ByteType>& missing_flags_;
  size_t feature_offset_;
};

class ColumnView final {
 public:
  ColumnView() = delete;
  explicit ColumnView(const SparseColumn * sparse_clmn_ptr) :
    sparse_clmn_ptr_(sparse_clmn_ptr),
    dense_clmn_ptr_(nullptr) { }
  explicit ColumnView(const DenseColumn * dense_clmn_ptr) :
    sparse_clmn_ptr_(nullptr),
    dense_clmn_ptr_(dense_clmn_ptr) { }

  uint32_t GetGlobalBinIdx(size_t idx) const {
    return sparse_clmn_ptr_ ? sparse_clmn_ptr_->GetGlobalBinIdx(idx)
                            : dense_clmn_ptr_->GetGlobalBinIdx(idx);
  }

  uint32_t operator[] (size_t rid) const {
    return sparse_clmn_ptr_ ? (*sparse_clmn_ptr_)[rid]
                            : (*dense_clmn_ptr_)[rid];
  }

  template <typename BinIdxType>
  BinIdxType GetFeatureBinIdx(size_t idx) const {
    return sparse_clmn_ptr_ ? sparse_clmn_ptr_->GetFeatureBinIdx<BinIdxType>(idx)
                            : dense_clmn_ptr_->GetFeatureBinIdx<BinIdxType>(idx);
  }

  uint32_t GetBaseIdx() const {
    return sparse_clmn_ptr_ ? sparse_clmn_ptr_->GetBaseIdx()
                            : dense_clmn_ptr_->GetBaseIdx();
  }

  template <typename BinIdxType>
  common::Span<const BinIdxType> GetFeatureBinIdxPtr() const {
    return sparse_clmn_ptr_ ? sparse_clmn_ptr_->GetFeatureBinIdxPtr<BinIdxType>()
                            : dense_clmn_ptr_->GetFeatureBinIdxPtr<BinIdxType>();
  }

  ColumnType GetType() const {
    return sparse_clmn_ptr_ ? ColumnType::kSparseColumn : ColumnType::kDenseColumn;
  }

  size_t Size() const {
    return sparse_clmn_ptr_ ? sparse_clmn_ptr_->Size() : dense_clmn_ptr_->Size();
  }

  const size_t* GetRowData() const {
    return sparse_clmn_ptr_ ? sparse_clmn_ptr_->GetRowData() : nullptr;
  }

  template <typename BinIdxType, typename CastType = Column::BinCmpType>
  CastType GetBinIdx(size_t rid, size_t* state) const {
    return sparse_clmn_ptr_ ? sparse_clmn_ptr_->GetBinIdx<BinIdxType, CastType>(rid, state)
                            : dense_clmn_ptr_->GetBinIdx<BinIdxType, CastType>(rid, state);
  }

  size_t GetInitialState(const size_t first_row_id) const {
    return sparse_clmn_ptr_ ? sparse_clmn_ptr_->GetInitialState(first_row_id)
                            : dense_clmn_ptr_->GetInitialState(first_row_id);
  }

  size_t GetRowIdx(size_t idx) const {
    return sparse_clmn_ptr_ ? sparse_clmn_ptr_->GetRowIdx(idx) : 0;
  }

 private:
  const SparseColumn * sparse_clmn_ptr_;
  const DenseColumn* dense_clmn_ptr_;
};

/*! \brief a collection of columns, with support for construction from
    GHistIndexMatrix. */
class ColumnMatrix {
  void InitStorage(GHistIndexMatrix const& gmat, double sparse_threshold);

 public:
  using ByteType = uint8_t;
  using ColumnListType = std::vector<std::shared_ptr<const Column>>;
  using ColumnViewListType = std::vector<std::shared_ptr<const ColumnView>>;
  // get number of features
  bst_feature_t GetNumFeature() const { return static_cast<bst_feature_t>(type_.size()); }
  // get index data ptr
  template <typename Data>
  const Data* GetIndexData() const {
    return reinterpret_cast<const Data*>(index_.data());
  }

  // get index data ptr
  const ByteType* GetIndexData() const {
    return index_.data();
  }

  ColumnMatrix() = default;
  ColumnMatrix(GHistIndexMatrix const& gmat, double sparse_threshold) {
    this->InitStorage(gmat, sparse_threshold);
  }

  template <typename Batch>
  void PushBatch(int32_t n_threads, Batch const& batch, GHistIndexMatrix const& gmat,
                 size_t base_rowid) {
    // pre-fill index_ for dense columns
    auto n_features = gmat.Features();
    if (all_dense_column_) {
      missing_flags_.resize(feature_offsets_[n_features], false);
      // row index is compressed, we need to dispatch it.
      DispatchBinType(gmat.index.GetBinTypeSize(), [&](auto t) {
        using RowBinIdxT = decltype(t);
        SetIndexAllDense<RowBinIdxT>(base_rowid, gmat, batch.Size(), n_threads);
      });
    /* For sparse DMatrix gmat.index.getBinTypeSize() returns always kUint32BinsTypeSize
     * but for ColumnMatrix we still have a chance to reduce the memory consumption
     */
    } else {
      missing_flags_.resize(feature_offsets_[n_features], true);
      DispatchBinType(bin_type_size_, [&](auto t) {
        using ColumnBinT = decltype(t);
        SetIndex<ColumnBinT>(batch, gmat);
      });
    }
    FillColumnViewList(n_features);
  }

  const ColumnListType& GetColumnList() const { return column_list_; }
  const ColumnViewListType& GetColumnViewList() const { return column_view_list_; }

  // construct column matrix from GHistIndexMatrix
  void Init(SparsePage const& page, const GHistIndexMatrix& gmat, double sparse_threshold,
            int32_t n_threads) {
    auto batch = data::SparsePageAdapterBatch{page.GetView()};
    this->InitStorage(gmat, sparse_threshold);
    // ignore base row id here as we always has one column matrix for each sparse page.
    this->PushBatch(n_threads, batch, gmat, 0);
  }

  /* Set the number of bytes based on numeric limit of maximum number of bins provided by user */
  void SetTypeSize(size_t max_num_bins) {
    if ((max_num_bins - 1) <= static_cast<int>(std::numeric_limits<uint8_t>::max())) {
      bin_type_size_ = kUint8BinsTypeSize;
    } else if ((max_num_bins - 1) <= static_cast<int>(std::numeric_limits<uint16_t>::max())) {
      bin_type_size_ = kUint16BinsTypeSize;
    } else {
      bin_type_size_ = kUint32BinsTypeSize;
    }
  }

  template <typename RowBinIdxT>
  inline void SetIndexAllDense(bst_row_t base_rowid,
                               const GHistIndexMatrix& gmat,
                               size_t n_row,
                               int32_t n_threads) {
    const RowBinIdxT* index = gmat.index.data<RowBinIdxT>();
    const size_t n_features = gmat.Features();
    RowBinIdxT* local_index = reinterpret_cast<RowBinIdxT*>(&index_[0]);

    /* missing values make sense only for column with type kDenseColumn,
       and if no missing values were observed it could be handled much faster. */
    ParallelFor(n_row, n_threads, [&](auto rid) {
      rid += base_rowid;
      const size_t ibegin = rid * n_features;
      const size_t iend = (rid + 1) * n_features;
      size_t j = 0;
      for (size_t i = ibegin; i < iend; ++i, ++j) {
        const size_t idx = feature_offsets_[j];
        local_index[idx + rid] = index[i];
      }
    });
  }

  template <typename T, typename BinFn, typename Batch>
  void SetIndexSparse(Batch const& batch, T* index, const GHistIndexMatrix& gmat,
                      const size_t n_feature, BinFn&& assign_bin) {
    auto rbegin = 0;
    size_t const batch_size = batch.Size();

    for (size_t rid = 0; rid < batch_size; ++rid) {
      auto line = batch.GetLine(rid);
      const size_t ibegin = gmat.row_ptr[rbegin + rid];
      const size_t iend = gmat.row_ptr[rbegin + rid + 1];
      for (size_t i = 0; i < line.Size(); ++i) {
        if (i + ibegin < iend) {
          auto coo = line.GetElement(i);
          auto fid = coo.column_idx;
          const uint32_t bin_id = index[i + ibegin];
          assign_bin(bin_id, rid, fid);
        }
      }
    }
  }

  template <typename ColumnBinT, typename Batch>
  inline void SetIndex(Batch const& batch, const GHistIndexMatrix& gmat) {
    const uint32_t* index = gmat.index.data<uint32_t>();
    ColumnBinT* local_index = reinterpret_cast<ColumnBinT*>(&index_[0]);

    const size_t n_features = gmat.Features();
    std::vector<size_t> num_nonzeros;
    num_nonzeros.resize(n_features);
    std::fill(num_nonzeros.begin(), num_nonzeros.end(), 0);

    auto get_bin_idx = [&](auto bin_id, auto rid, bst_feature_t fid) {
      if (type_[fid] == kDenseColumn) {
        ColumnBinT* begin = &local_index[feature_offsets_[fid]];
        begin[rid] = bin_id - index_base_[fid];
        missing_flags_[feature_offsets_[fid] + rid] = false;
      } else {
        ColumnBinT* begin = &local_index[feature_offsets_[fid]];
        begin[num_nonzeros[fid]] = bin_id - index_base_[fid];
        row_ind_[feature_offsets_[fid] + num_nonzeros[fid]] = rid;
        ++num_nonzeros[fid];
      }
    };
    this->SetIndexSparse(batch, index, gmat, n_features, get_bin_idx);
  }

  BinTypeSize GetTypeSize() const {
    return bin_type_size_;
  }

  size_t GetSizeMissing() const {
    return missing_flags_.size();
  }

  const std::vector<ByteType>* GetMissing() const {
    return &missing_flags_;
  }

  // This is just an utility function
  bool NoMissingValues(const size_t n_element, const size_t n_row, const size_t n_feature) {
    return n_element == n_feature * n_row;
  }

  // And this returns part of state
  bool AnyMissing() const { return any_missing_; }

  // IO procedures for external memory.
  bool Read(dmlc::SeekStream* fi, uint32_t const* index_base) {
    fi->Read(&index_);
#if !DMLC_LITTLE_ENDIAN
    // s390x
    std::vector<std::underlying_type<ColumnType>::type> int_types;
    fi->Read(&int_types);
    type_.resize(int_types.size());
    std::transform(
        int_types.begin(), int_types.end(), type_.begin(),
        [](std::underlying_type<ColumnType>::type i) { return static_cast<ColumnType>(i); });
#else
    fi->Read(&type_);
#endif  // !DMLC_LITTLE_ENDIAN

    fi->Read(&row_ind_);
    fi->Read(&feature_offsets_);
    fi->Read(&missing_flags_);
    index_base_ = index_base;
#if !DMLC_LITTLE_ENDIAN
    std::underlying_type<BinTypeSize>::type v;
    fi->Read(&v);
    bin_type_size_ = static_cast<BinTypeSize>(v);
#else
    fi->Read(&bin_type_size_);
#endif
    fi->Read(&any_missing_);

    FillColumnViewList(type_.size());

    return true;
  }

  size_t Write(dmlc::Stream* fo) const {
    size_t bytes{0};

    auto write_vec = [&](auto const& vec) {
      fo->Write(vec);
      bytes += vec.size() * sizeof(typename std::remove_reference_t<decltype(vec)>::value_type) +
               sizeof(uint64_t);
    };
    write_vec(index_);
#if !DMLC_LITTLE_ENDIAN
    // s390x
    std::vector<std::underlying_type<ColumnType>::type> int_types(type_.size());
    std::transform(type_.begin(), type_.end(), int_types.begin(), [](ColumnType t) {
      return static_cast<std::underlying_type<ColumnType>::type>(t);
    });
    write_vec(int_types);
#else
    write_vec(type_);
#endif  // !DMLC_LITTLE_ENDIAN
    write_vec(row_ind_);
    write_vec(feature_offsets_);
    write_vec(missing_flags_);
#if !DMLC_LITTLE_ENDIAN
    auto v = static_cast<std::underlying_type<BinTypeSize>::type>(bin_type_size_);
    fo->Write(v);
#else
    fo->Write(bin_type_size_);
#endif  // DMLC_LITTLE_ENDIAN
    bytes += sizeof(bin_type_size_);
    fo->Write(any_missing_);
    bytes += sizeof(any_missing_);

    return bytes;
  }

  const size_t* GetRowId() const {
    return row_ind_.data();
  }

 private:
  template <typename ColumnType, typename ... Args>
  void AddColumnToList(size_t fid, Args&& ... args) {
        auto clmn = std::make_shared<const ColumnType>(std::forward<Args>(args) ...);
        column_list_[fid] = clmn;
        column_view_list_[fid] = std::make_shared<const ColumnView>(clmn.get());
  }

  /* Filling list of helpers for operating with columns */
  void FillColumnViewList(const size_t n_feature) {
    column_list_.resize(n_feature);
    column_view_list_.resize(n_feature);
    for (auto fid = 0; fid < n_feature; ++fid) {
      // to get right place for certain feature
      const size_t feature_offset = feature_offsets_[fid];
      const size_t column_size = feature_offsets_[fid + 1] - feature_offset;
      common::Span<const ByteType> bin_index = { &index_[feature_offset * bin_type_size_],
                                                   column_size * bin_type_size_ };

      if (type_[fid] == ColumnType::kDenseColumn) {
        AddColumnToList<DenseColumn>(fid, GetTypeSize(), bin_index,
                              index_base_[fid],
                              any_missing_, missing_flags_, feature_offset);
      } else {
        AddColumnToList<SparseColumn>(fid, GetTypeSize(), bin_index,
                              index_base_[fid],
                              common::Span<const size_t>(&row_ind_[feature_offset], column_size));
      }
    }
  }

 private:
  std::vector<ByteType> index_;

  std::vector<ColumnType> type_;
  /* indptr of a CSC matrix. */
  std::vector<size_t> row_ind_;
  /* indicate where each column's index and row_ind is stored. */
  std::vector<size_t> feature_offsets_;
  /* The number of nnz of each column. */
  std::vector<size_t> num_nonzeros_;

  // index_base_[fid]: least bin id for feature fid
  uint32_t const* index_base_ = nullptr;
  std::vector<ByteType> missing_flags_;
  BinTypeSize bin_type_size_ = static_cast<BinTypeSize>(0);
  bool any_missing_;
  bool all_dense_column_;
  common::HistogramCuts cut_;

  ColumnListType column_list_;
  ColumnViewListType column_view_list_;
};
}  // namespace common
}  // namespace xgboost
#endif  // XGBOOST_COMMON_COLUMN_MATRIX_H_<|MERGE_RESOLUTION|>--- conflicted
+++ resolved
@@ -129,11 +129,7 @@
 
   Column::BinCmpType GetGlobalBinIdx(size_t idx) const {
     return this->Column::GetGlobalBinIdx(idx);
-<<<<<<< HEAD
-  } 
-=======
-  }
->>>>>>> 3e10ec20
+  }
 
   size_t GetInitialState(const size_t first_row_id) const {
     const size_t* row_data = GetRowData();
