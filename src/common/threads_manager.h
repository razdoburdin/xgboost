--- conflicted
+++ resolved
@@ -91,89 +91,6 @@
   }
 };
 
-<<<<<<< HEAD
-=======
-
-enum class ContainerType : std::uint8_t {  // NOLINT
-  kVector = 0,
-  kUnorderedMap = 1
-};
-// Standartize interface for acces vector and unorderd_map
-template <typename T>
-class FlexibleContainer {
- public:
-  void ResizeIfSmaller(size_t size) {
-    if (type_ == ContainerType::kVector) {
-      vector_.resize(vector_.size() < size ? size : vector_.size());
-    }
-  }
-
-  template <ContainerType container_type>
-  void Increment(size_t idx, T val) {
-    if (container_type == ContainerType::kVector) {
-      vector_[idx] += val;
-    } else {
-      unordered_map_[idx] += val;
-    }
-  }
-
-  T& operator[](size_t idx) {
-    if (type_ == ContainerType::kVector) {
-      return vector_[idx];
-    } else {
-      return unordered_map_[idx];
-    }
-  }
-
-  T& At(size_t idx) const {
-    if (type_ == ContainerType::kVector) {
-      return vector_.at(idx);
-    } else {
-      return unordered_map_.at(idx);
-    }
-  }
-
-  std::vector<uint32_t> GetUniqueIdx() {
-    std::vector<uint32_t> unique_idx;
-    if (type_ == ContainerType::kVector) {
-      for (size_t num = 0; num < vector_.size(); ++num) {
-        if (vector_[num] > 0) {
-          unique_idx.push_back(num);
-        }
-      }
-    } else {
-      unique_idx.resize(unordered_map_.size(), 0);
-      size_t i = 0;
-      for (const auto& tnc : unordered_map_) {
-        unique_idx[i++] = tnc.first;
-      }
-    }
-    return unique_idx;
-  }
-
-  void Clear() {
-    if (type_ == ContainerType::kVector) {
-      vector_.clear();
-    } else {
-      unordered_map_.clear();
-    }
-  }
-
-  ContainerType GetContainerType() const {
-    return type_;
-  }
-
-  void SetContainerType(ContainerType type) {
-    type_ = type;
-  }
-
- private:
-  std::unordered_map<uint32_t, T> unordered_map_;
-  std::vector<T> vector_;
-  ContainerType type_ = ContainerType::kVector;
-};
-
->>>>>>> f5d0845d
 class ThreadsManager {
  public:
   struct ThreadInfo {
@@ -240,19 +157,23 @@
     }
   }
 
-  void Init(size_t n_threads) {
+  void Init(size_t n_threads, size_t chunck_size, bool is_loss_guided,
+            bool use_linear_container, size_t nodes_amount) {
+    ContainerType container_type = use_linear_container ?
+                                   ContainerType::kVector :
+                                   ContainerType::kUnorderedMap;
+
     threads_.resize(n_threads);
-  }
-
-  void Init(size_t n_threads, size_t chunck_size, bool is_loss_guided) {
-    Init(n_threads);
-    nodes_.clear();
+    nodes_.SetContainerType(container_type);
+    nodes_.Clear();
+    nodes_.ResizeIfSmaller(nodes_amount);
 
     if (GetThreadInfoPtr(0)->vec_rows.size() == 0) {
     #pragma omp parallel num_threads(n_threads)
       {
         size_t tid = omp_get_thread_num();
         auto thread_info = GetThreadInfoPtr(tid);
+        thread_info->SetContainersType(container_type);
         if (thread_info->vec_rows.size() == 0) {
           thread_info->vec_rows.resize(chunck_size + 2, 0);
           if (is_loss_guided) {
@@ -261,19 +182,14 @@
         }
       }
     }
-    // ForEachThread([](auto& ti) {ti.nodes_count_range.Clear();});
-  }
-
-  bool HasNodeInfo(uint32_t nid) const {
-    return nodes_.find(nid) != nodes_.end();
   }
 
   const NodeInfo* GetNodeInfoPtr(uint32_t nid) const {
-    return &(nodes_.at(nid));
+    return &(nodes_[nid]);
   }
 
   NodeInfo* GetNodeInfoPtr(uint32_t nid) {
-    return &(nodes_[nid]);
+    return const_cast<NodeInfo*>(const_cast<const ThreadsManager*>(this)->GetNodeInfoPtr(nid));
   }
 
   const ThreadInfo* GetThreadInfoPtr(size_t tid) const {
@@ -318,7 +234,7 @@
 
  private:
   std::vector<ThreadInfo> threads_;
-  std::unordered_map<uint32_t, NodeInfo> nodes_;
+  FlexibleContainer<NodeInfo> nodes_;
 
   CyclicView<ThreadInfo> threads_cyclic_view_;
   SaturationView<ThreadInfo> threads_saturation_view_;
