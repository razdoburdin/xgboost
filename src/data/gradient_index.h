/*!
 * Copyright 2017-2022 by XGBoost Contributors
 * \brief Data type for fast histogram aggregation.
 */
#ifndef XGBOOST_DATA_GRADIENT_INDEX_H_
#define XGBOOST_DATA_GRADIENT_INDEX_H_

#include <algorithm>  // std::min
#include <memory>
#include <vector>

#include "../common/categorical.h"
#include "../common/hist_util.h"
#include "../common/numeric.h"
#include "../common/threading_utils.h"
#include "adapter.h"
#include "proxy_dmatrix.h"
#include "xgboost/base.h"
#include "xgboost/data.h"

namespace xgboost {
namespace common {
class ColumnMatrix;
}  // namespace common
/*!
 * \brief preprocessed global index matrix, in CSR format
 *
 *  Transform floating values to integer index in histogram This is a global histogram
 *  index for CPU histogram.  On GPU ellpack page is used.
 */
class GHistIndexMatrix {
  // Get the size of each row
  template <typename AdapterBatchT>
  auto GetRowCounts(AdapterBatchT const& batch, float missing, int32_t n_threads) {
    std::vector<size_t> valid_counts(batch.Size(), 0);
    common::ParallelFor(batch.Size(), n_threads, [&](size_t i) {
      auto line = batch.GetLine(i);
      for (size_t j = 0; j < line.Size(); ++j) {
        data::COOTuple elem = line.GetElement(j);
        if (data::IsValidFunctor {missing}(elem)) {
          valid_counts[i]++;
        }
      }
    });
    return valid_counts;
  }

  /**
   * \brief Push a page into index matrix, the function is only necessary because hist has
   *        partial support for external memory.
   */
  void PushBatch(SparsePage const& batch, common::Span<FeatureType const> ft, int32_t n_threads);

  template <typename Batch, typename BinIdxType, typename GetOffset, typename IsValid>
  void SetIndexData(common::Span<BinIdxType> index_data_span, size_t rbegin,
                    common::Span<FeatureType const> ft, size_t batch_threads, Batch const& batch,
                    IsValid&& is_valid, size_t nbins, GetOffset&& get_offset) {
    auto batch_size = batch.Size();
    BinIdxType* index_data = index_data_span.data();
    auto const& ptrs = cut.Ptrs();
    auto const& values = cut.Values();
    common::ParallelFor(batch_size, batch_threads, [&](size_t i) {
      auto line = batch.GetLine(i);
      size_t ibegin = row_ptr[rbegin + i];  // index of first entry for current block
      size_t k = 0;
      auto tid = omp_get_thread_num();
      for (size_t j = 0; j < line.Size(); ++j) {
        data::COOTuple elem = line.GetElement(j);
        if (is_valid(elem)) {
          bst_bin_t bin_idx{-1};
          if (common::IsCat(ft, elem.column_idx)) {
            bin_idx = cut.SearchCatBin(elem.value, elem.column_idx);
          } else {
            bin_idx = cut.SearchBin(elem.value, elem.column_idx, ptrs, values);
          }
          index_data[ibegin + k] = get_offset(bin_idx, j);
          ++hit_count_tloc_[tid * nbins + bin_idx];
          ++k;
        }
      }
    });
  }

  template <typename Batch, typename IsValid>
  void PushBatchImpl(int32_t n_threads, Batch const& batch, size_t rbegin, IsValid&& is_valid,
                     common::Span<FeatureType const> ft) {
    // The number of threads is pegged to the batch size. If the OMP block is parallelized
    // on anything other than the batch/block size, it should be reassigned
    size_t batch_threads =
        std::max(static_cast<size_t>(1), std::min(batch.Size(), static_cast<size_t>(n_threads)));

    auto n_bins_total = cut.TotalBins();
    const size_t n_index = row_ptr[rbegin + batch.Size()];  // number of entries in this page
    ResizeIndex(n_index, isDense_);
    if (isDense_) {
      index.SetBinOffset(cut.Ptrs());
    }
    uint32_t const* offsets = index.Offset();
    if (isDense_) {
      // Inside the lambda functions, bin_idx is the index for cut value across all
      // features. By subtracting it with starting pointer of each feature, we can reduce
      // it to smaller value and compress it to smaller types.
      common::DispatchBinType(index.GetBinTypeSize(), [&](auto dtype) {
        using T = decltype(dtype);
        common::Span<T> index_data_span = {index.data<T>(), index.Size()};
        SetIndexData(
            index_data_span, rbegin, ft, batch_threads, batch, is_valid, n_bins_total,
            [offsets](auto bin_idx, auto fidx) { return static_cast<T>(bin_idx - offsets[fidx]); });
      });
    } else {
      /* For sparse DMatrix we have to store index of feature for each bin
         in index field to chose right offset. So offset is nullptr and index is
         not reduced */
      common::Span<uint32_t> index_data_span = {index.data<uint32_t>(), n_index};
      SetIndexData(index_data_span, rbegin, ft, batch_threads, batch, is_valid, n_bins_total,
                   [](auto idx, auto) { return idx; });
    }

    common::ParallelFor(n_bins_total, n_threads, [&](bst_omp_uint idx) {
      for (int32_t tid = 0; tid < n_threads; ++tid) {
        hit_count[idx] += hit_count_tloc_[tid * n_bins_total + idx];
        hit_count_tloc_[tid * n_bins_total + idx] = 0;  // reset for next batch
      }
    });
  }

 public:
  /*! \brief row pointer to rows by element position */
  std::vector<size_t> row_ptr;
  /*! \brief The index data */
  common::Index index;
  /*! \brief hit count of each index */
  std::vector<size_t> hit_count;
  /*! \brief The corresponding cuts */
  common::HistogramCuts cut;
  DMatrix* p_fmat = {nullptr};
  /*! \brief max_bin for each feature. */
  size_t max_num_bins;
  /*! \brief base row index for current page (used by external memory) */
  size_t base_rowid{0};

  ~GHistIndexMatrix();
  /**
   * \brief Constrcutor for SimpleDMatrix.
   */
  GHistIndexMatrix(DMatrix* x, bst_bin_t max_bins_per_feat, double sparse_thresh,
                   bool sorted_sketch, int32_t n_threads, common::Span<float> hess = {});
<<<<<<< HEAD
  ~GHistIndexMatrix();
  // Create a global histogram matrix, given cut. Used by external memory
  void Init(SparsePage const& page, common::Span<FeatureType const> ft,
            common::HistogramCuts const& cuts, int32_t max_bins_per_feat, bool is_dense,
            double sparse_thresh, int32_t n_threads);
=======
  /**
   * \brief Constructor for Iterative DMatrix. Initialize basic information and prepare
   *        for push batch.
   */
  GHistIndexMatrix(MetaInfo const& info, common::HistogramCuts&& cuts, bst_bin_t max_bin_per_feat);
  /**
   * \brief Constructor for external memory.
   */
  GHistIndexMatrix(SparsePage const& page, common::Span<FeatureType const> ft,
                   common::HistogramCuts const& cuts, int32_t max_bins_per_feat, bool is_dense,
                   double sparse_thresh, int32_t n_threads);
  GHistIndexMatrix();  // also for ext mem, empty ctor so that we can read the cache back.

  template <typename Batch>
  void PushAdapterBatch(Context const* ctx, size_t rbegin, size_t prev_sum, Batch const& batch,
                        float missing, common::Span<FeatureType const> ft, double sparse_thresh,
                        size_t n_samples_total) {
    auto n_bins_total = cut.TotalBins();
    hit_count_tloc_.clear();
    hit_count_tloc_.resize(ctx->Threads() * n_bins_total, 0);

    auto n_threads = ctx->Threads();
    auto valid_counts = GetRowCounts(batch, missing, n_threads);

    auto it = common::MakeIndexTransformIter([&](size_t ridx) { return valid_counts[ridx]; });
    common::PartialSum(n_threads, it, it + batch.Size(), prev_sum, row_ptr.begin() + rbegin);
    auto is_valid = data::IsValidFunctor{missing};

    PushBatchImpl(ctx->Threads(), batch, rbegin, is_valid, ft);

    if (rbegin + batch.Size() == n_samples_total) {
      // finished
      CHECK(!std::isnan(sparse_thresh));
      this->columns_ = std::make_unique<common::ColumnMatrix>(*this, sparse_thresh);
    }
  }

  // Call ColumnMatrix::PushBatch
  template <typename Batch>
  void PushAdapterBatchColumns(Context const* ctx, Batch const& batch, float missing,
                               size_t rbegin);
>>>>>>> 2cba1d9f

  void ResizeIndex(const size_t n_index, const bool isDense);

  void GetFeatureCounts(size_t* counts) const {
    auto nfeature = cut.Ptrs().size() - 1;
    for (unsigned fid = 0; fid < nfeature; ++fid) {
      auto ibegin = cut.Ptrs()[fid];
      auto iend = cut.Ptrs()[fid + 1];
      for (auto i = ibegin; i < iend; ++i) {
        counts[fid] += hit_count[i];
      }
    }
  }

  bool IsDense() const {
    return isDense_;
  }
  void SetDense(bool is_dense) { isDense_ = is_dense; }
  /**
   * \brief Get the local row index.
   */
  size_t RowIdx(size_t ridx) const { return row_ptr[ridx - base_rowid]; }

  bst_row_t Size() const { return row_ptr.empty() ? 0 : row_ptr.size() - 1; }
  bst_feature_t Features() const { return cut.Ptrs().size() - 1; }

  bool ReadColumnPage(dmlc::SeekStream* fi);
  size_t WriteColumnPage(dmlc::Stream* fo) const;

  common::ColumnMatrix const& Transpose() const;

  float GetFvalue(size_t ridx, size_t fidx, bool is_cat) const;

 private:
  std::unique_ptr<common::ColumnMatrix> columns_;
  std::vector<size_t> hit_count_tloc_;
  bool isDense_;
};

/**
 * \brief Should we regenerate the gradient index?
 *
 * \param old Parameter stored in DMatrix.
 * \param p   New parameter passed in by caller.
 */
inline bool RegenGHist(BatchParam old, BatchParam p) {
  // parameter is renewed or caller requests a regen
  if (p == BatchParam{}) {
    // empty parameter is passed in, don't regenerate so that we can use gindex in
    // predictor, which doesn't have any training parameter.
    return false;
  }

  // Avoid comparing nan values.
  bool l_nan = std::isnan(old.sparse_thresh);
  bool r_nan = std::isnan(p.sparse_thresh);
  // regenerate if parameter is changed.
  bool st_chg = (l_nan != r_nan) || (!l_nan && !r_nan && (old.sparse_thresh != p.sparse_thresh));
  bool param_chg = old.gpu_id != p.gpu_id || old.max_bin != p.max_bin;
  return p.regen || param_chg || st_chg;
}
}      // namespace xgboost
#endif  // XGBOOST_DATA_GRADIENT_INDEX_H_<|MERGE_RESOLUTION|>--- conflicted
+++ resolved
@@ -145,13 +145,7 @@
    */
   GHistIndexMatrix(DMatrix* x, bst_bin_t max_bins_per_feat, double sparse_thresh,
                    bool sorted_sketch, int32_t n_threads, common::Span<float> hess = {});
-<<<<<<< HEAD
-  ~GHistIndexMatrix();
-  // Create a global histogram matrix, given cut. Used by external memory
-  void Init(SparsePage const& page, common::Span<FeatureType const> ft,
-            common::HistogramCuts const& cuts, int32_t max_bins_per_feat, bool is_dense,
-            double sparse_thresh, int32_t n_threads);
-=======
+
   /**
    * \brief Constructor for Iterative DMatrix. Initialize basic information and prepare
    *        for push batch.
@@ -193,7 +187,6 @@
   template <typename Batch>
   void PushAdapterBatchColumns(Context const* ctx, Batch const& batch, float missing,
                                size_t rbegin);
->>>>>>> 2cba1d9f
 
   void ResizeIndex(const size_t n_index, const bool isDense);
 
