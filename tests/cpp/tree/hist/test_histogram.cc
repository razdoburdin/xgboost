--- conflicted
+++ resolved
@@ -46,7 +46,7 @@
   nodes_for_subtraction_trick_.emplace_back(6, tree.GetDepth(6), 0.0f);
 
   HistogramBuilder<CPUExpandEntry> histogram_builder;
-  histogram_builder.Reset(gmat.cut.TotalBins(), kMaxBins,
+  histogram_builder.Reset(gmat.cut.TotalBins(), {kMaxBins, 0.5},
                           omp_get_max_threads(), 8, is_distributed);
   histogram_builder.AddHistRows(&starting_index, &sync_count,
                                 nodes_for_explicit_hist_build_,
@@ -88,7 +88,7 @@
 
   HistogramBuilder<CPUExpandEntry> histogram;
   uint32_t total_bins = gmat.cut.Ptrs().back();
-  histogram.Reset(total_bins, kMaxBins, 1, 1, 3, is_distributed);
+  histogram.Reset(total_bins, {kMaxBins, 0.5}, 1, 1, 3, is_distributed);
 
   // level 0
   nodes_for_explicit_hist_build_.emplace_back(0, tree.GetDepth(0), 0.0f);
@@ -232,7 +232,7 @@
 
   bst_node_t nid = 0;
   HistogramBuilder<CPUExpandEntry> histogram;
-  histogram.Reset(total_bins, kMaxBins,
+  histogram.Reset(total_bins, {kMaxBins, 0.5},
                   omp_get_max_threads(), 1, 8, is_distributed);
 
   RegTree tree;
@@ -319,7 +319,7 @@
     opt_partition_builder.Init(gidx.Transpose(), gidx, &tree,
     omp_get_max_threads(), 8, false);
 
-    cat_hist.Reset(total_bins, kBins,
+    cat_hist.Reset(total_bins, {kBins, 0.5},
                       omp_get_max_threads(), 1, 8, false);
     cat_hist.template BuildHist<uint8_t, true>(0, gidx, &tree,
                           nodes_for_explicit_hist_build, {},
@@ -342,7 +342,7 @@
     opt_partition_builder.Init(gidx.Transpose(), gidx, &tree,
     omp_get_max_threads(), 8, false);
 
-    onehot_hist.Reset(total_bins, kBins,
+    onehot_hist.Reset(total_bins, {kBins, 0.5},
                       omp_get_max_threads(), 1, 8, false);
     onehot_hist.template BuildHist<uint8_t, true>(0, gidx, &tree,
                           nodes_for_explicit_hist_build, {},
@@ -387,10 +387,9 @@
     /**
      * Multi page
      */
-    int32_t constexpr kBins = 256;
     std::vector<float> hess(m->Info().num_row_, 1.0);
 
-    multi_build.Reset(total_bins, kBins,
+    multi_build.Reset(total_bins, batch_param,
                       omp_get_max_threads(), 2, 8, false);
 
     size_t page_idx{0};
@@ -420,9 +419,8 @@
     /**
      * Single page
      */
-// <<<<<<< HEAD
-    int32_t constexpr kBins = 256;
-    single_build.Reset(total_bins, kBins,
+
+    single_build.Reset(total_bins, batch_param,
                        omp_get_max_threads(), 1, 8, false);
     // single_build.Reset(total_bins, batch_param, common::OmpGetNumThreads(0), 1, false);
     SparsePage concat;
@@ -433,15 +431,10 @@
 
     auto cut = common::SketchOnDMatrix(m.get(), batch_param.max_bin, common::OmpGetNumThreads(0),
                                        false, hess);
-<<<<<<< HEAD
-    GHistIndexMatrix gmat;
-    gmat.Init(concat, {}, cut, batch_param.max_bin, false, std::numeric_limits<double>::quiet_NaN(),
+
+    GHistIndexMatrix gmat(concat, {}, cut, batch_param.max_bin, false, std::numeric_limits<double>::quiet_NaN(),
               common::OmpGetNumThreads(0));
-
-    // GHistIndexMatrix gmat;
-    // std::vector<float> hess(m->Info().num_row_, 1.0f);
-    // gmat.Init(m.get(), batch_param.max_bin, std::numeric_limits<double>::quiet_NaN(), false,
-    //           common::OmpGetNumThreads(0), hess);
+    return;
     size_t n_batches{0};
       common::OptPartitionBuilder opt_partition_builder;
       std::vector<uint16_t> node_ids(kEntries, 0);
@@ -452,29 +445,7 @@
                              h_gpair, &opt_partition_builder, &node_ids);
       n_batches ++;
     ASSERT_EQ(n_batches, 1);
-// =======
-//     common::RowSetCollection row_set_collection;
-//     InitRowPartitionForTest(&row_set_collection, n_samples);
-
-//     single_build.Reset(total_bins, batch_param, common::OmpGetNumThreads(0), 1, false);
-//     SparsePage concat;
-//     std::vector<float> hess(m->Info().num_row_, 1.0f);
-//     for (auto const& page : m->GetBatches<SparsePage>()) {
-//       concat.Push(page);
-//     }
-
-//     auto cut = common::SketchOnDMatrix(m.get(), batch_param.max_bin, common::OmpGetNumThreads(0),
-//                                        false, hess);
-//     GHistIndexMatrix gmat;
-//     gmat.Init(concat, {}, cut, batch_param.max_bin, false, std::numeric_limits<double>::quiet_NaN(),
-//               common::OmpGetNumThreads(0));
-//     single_build.BuildHist(0, gmat, &tree, row_set_collection, nodes, {}, h_gpair);
-// >>>>>>> 0725fd60819f9758fbed6ee54f34f3696a2fb2f8
-=======
-    GHistIndexMatrix gmat(concat, {}, cut, batch_param.max_bin, false,
-                          std::numeric_limits<double>::quiet_NaN(), common::OmpGetNumThreads(0));
-    single_build.BuildHist(0, gmat, &tree, row_set_collection, nodes, {}, h_gpair);
->>>>>>> 2cba1d9f
+
     single_page = single_build.Histogram()[0];
   }
 
